"use strict";

const Socket = require("net").Socket;
const FTPError = require("./FTPError");
const parseControlResponse = require("./parseControlResponse");

/**
 * @typedef {Object} Task
 * @property {(...args: any[]) => void} resolve - Resolves the task.
 * @property {(...args: any[]) => void} reject - Rejects the task.
 */

/**
 * @typedef {(response: Object, task: Task) => void} ResponseHandler
 */

/**
 * FTPContext holds the control and data sockets of an FTP connection and provides a
 * simplified way to interact with an FTP server, handle responses, errors and timeouts.
 *
 * It doesn't implement or use any FTP commands. It's only a foundation to make writing an FTP
 * client as easy as possible. You won't usually instantiate this, but use `Client`.
 */
module.exports = class FTPContext {

    /**
     * Instantiate an FTP context.
     *
     * @param {number} [timeout=0] - Timeout in milliseconds to apply to control and data connections. Use 0 for no timeout.
     * @param {string} [encoding="utf8"] - Encoding to use for control connection. UTF-8 by default. Use "latin1" for older servers.
     */
    constructor(timeout = 0, encoding = "utf8") {
        /**
         * Timeout applied to all connections.
         * @private
         * @type {number}
         */
        this._timeout = timeout;
        /**
         * Current task to be resolved or rejected.
         * @private
         * @type {(Task | undefined)}
         */
        this._task = undefined;
        /**
         * Function that handles incoming messages and resolves or rejects a task.
         * @private
         * @type {(ResponseHandler | undefined)}
         */
        this._handler = undefined;
        /**
         * A multiline response might be received as multiple chunks.
         * @private
         * @type {string}
         */
        this._partialResponse = "";
        /**
         * The encoding used when reading from and writing to the control socket.
         * @type {string}
         */
        this.encoding = encoding;
        /**
         * Options for TLS connections.
         * @type {import("tls").ConnectionOptions}
         */
        this.tlsOptions = {};
        /**
         * IP version to prefer (4: IPv4, 6: IPv6).
         * @type {(string | undefined)}
         */
        this.ipFamily = undefined;
        /**
         * Log every communication detail.
         * @type {boolean}
         */
        this.verbose = false;
        /**
         * The control connection to the FTP server.
         * @type {Socket}
         */
        this.socket = new Socket();
        /**
         * The current data connection to the FTP server.
         * @type {(Socket | undefined)}
         */
        this.dataSocket = undefined;
    }

    /**
     * Close the context by resetting its state.
     */
    close() {
        this._passToHandler(new FTPError("User closed client during task."));
        this._reset();
    }

    /** @type {Socket} */
    get socket() {
        return this._socket;
    }

    /**
     * Set the socket for the control connection. This will only close the current control socket
     * if the new one is set to `undefined` because you're most likely to be upgrading an existing
     * control connection that continues to be used.
     *
     * @type {Socket}
     */
    set socket(socket) {
        // No data socket should be open in any case where the control socket is set or upgraded.
        this.dataSocket = undefined;
        if (this._socket) {
            this._removeSocketListeners(this._socket);
        }
        if (socket) {
            // Don't set a timeout yet. Timeout for control sockets is only active during a task, see handle() below.
            socket.setTimeout(0);
            socket.setKeepAlive(true);
            socket.on("data", data => this._onControlSocketData(data));
            this._setupErrorHandlers(socket, "control");
        }
        else {
            this._closeSocket(this._socket);
        }
        this._socket = socket;
    }

    /** @type {(Socket | undefined)} */
    get dataSocket() {
        return this._dataSocket;
    }

    /**
     * Set the socket for the data connection. This will automatically close the former data socket.
     *
     * @type {(Socket | undefined)}
     **/
    set dataSocket(socket) {
        this._closeSocket(this._dataSocket);
        if (socket) {
            socket.setTimeout(this._timeout);
            this._setupErrorHandlers(socket, "data");
        }
        this._dataSocket = socket;
    }

    /**
     * Send an FTP command without waiting for or handling the result.
     *
     * @param {string} command
     */
    send(command) {
        // Don't log passwords.
        const message = command.startsWith("PASS") ? "> PASS ###" : `> ${command}`;
        this.log(message);
        this._socket.write(command + "\r\n", this.encoding);
    }

    /**
     * Log message if set to be verbose.
     *
     * @param {string} message
     */
    log(message) {
        if (this.verbose) {
            console.log(message);
        }
    }

    /**
     * Enable timeout on the control socket connection. Disabling it can be useful if
     * a timeout should be caught by the current data connection instead of the
     * control connection that sits idle during transfers anyway.
     *
     * @param {boolean} enabled
     */
    enableControlTimeout(enabled) {
        this.socket.setTimeout(enabled ? this._timeout : 0);
    }

    /**
     * Return true if the control socket is using TLS. This does not mean that a session
     * has already been negotiated.
     *
     * @returns {boolean}
     */
    get hasTLS() {
        //@ts-ignore that not every socket has property encrypted.
        return this._socket && this._socket.encrypted === true;
    }

    /**
     * Send an FTP command and handle any response until the new task is resolved. This returns a Promise that
     * will hold whatever the handler passed on when resolving/rejecting its task.
     *
     * @param {string} command
     * @param {ResponseHandler} handler
     * @returns {Promise<any>}
     */
    handle(command, handler) {
        if (this._handler !== undefined) {
            this.close();
            throw new Error("There is still a task running. Did you forget to use '.then()' or 'await'?");
        }
        // Only track control socket timeout during the lifecycle of a task associated with a handler.
        // That way we avoid timeouts on idle sockets, a behaviour that is not expected by most users.
        this.enableControlTimeout(true);
        return new Promise((resolve, reject) => {
            this._handler = handler;
            this._task = {
                // When resolving or rejecting we also want the handler
                // to no longer receive any responses or errors.
                resolve: (...args) => {
                    this._stopTrackingTask();
                    resolve(...args);
                },
                reject: (...args) => {
                    this._stopTrackingTask();
                    reject(...args);
                }
            };
            if (command !== undefined) {
                this.send(command);
            }
        });
    }

    /**
     * Removes reference to current task and handler. This won't resolve or reject the task.
     */
    _stopTrackingTask() {
        // Disable timeout on control socket if there is no task active.
        this.enableControlTimeout(false);
        this._task = undefined;
        this._handler = undefined;
    }

    /**
     * Handle incoming data on the control socket.
     *
     * @private
     * @param {Buffer} data
     */
    _onControlSocketData(data) {
        let response = data.toString(this.encoding).trim();
        this.log(`< ${response}`);
        // This response might complete an earlier partial response.
        response = this._partialResponse + response;
        const parsed = parseControlResponse(response);
        // Remember any incomplete remainder.
        this._partialResponse = parsed.rest;
        // Each response group is passed along individually.
        for (const message of parsed.messages) {
            const code = parseInt(message.substr(0, 3), 10);
<<<<<<< HEAD

            if (code < 400) {
              this._passToHandler({ code, message });
            } else {
              this._passToHandler(new FTPError(message, {code}));
            }
=======
            this._passToHandler({ code, message });
>>>>>>> 6deb9298
        }
    }

    /**
     * Send the current handler a response. This is usually a control socket response
     * or a socket event, like an error or timeout.
     *
     * @private
     * @param {Object} response
     */
    _passToHandler(response) {
<<<<<<< HEAD
          if (!this._handler) return;

          // Node-style callback
          if (!(response instanceof Error)) {
              this._handler(null, response, this._task);
          } else {
              this._handler(response, null, this._task);
          }
=======
        if (this._handler) {
            this._handler(response, this._task);
        }
>>>>>>> 6deb9298
    }

    /**
     * Reset the state of this context.
     *
     * @private
     */
    _reset() {
        this.log("Closing connections.");
        this._stopTrackingTask();
        this._partialResponse = "";
        this._closeSocket(this._socket);
        this._closeSocket(this._dataSocket);
        // Set a new socket instance to make reconnecting possible.
        this.socket = new Socket();
    }

    /**
     * Send an error to the current handler and close all connections.
     *
     * @private
<<<<<<< HEAD
     * @param {Error} error
=======
     * @param {*} error
>>>>>>> 6deb9298
     */
    _closeWithError(error, identifier) {
        FTPError.prependIdentifier(error, identifier);
        this.log(error);
        this._passToHandler(error);
        this._reset();
    }

    /**
     * Close a socket.
     *
     * @private
     * @param {(Socket | undefined)} socket
     */
    _closeSocket(socket) {
        if (socket) {
            socket.destroy();
            this._removeSocketListeners(socket);
        }
    }

    /**
     * Setup all error handlers for a socket.
     *
     * @private
     * @param {Socket} socket
     * @param {string} identifier
     */
    _setupErrorHandlers(socket, identifier) {
        socket.once("error", error => {
          this._closeWithError(error, identifier)
        });
        socket.once("timeout", () => this._closeWithError(new FTPError("timeout", {identifier})));
        socket.once("close", hadError => {
            if (hadError) {
                this._closeWithError(new FTPError("closed due to transmission error", {identifier}));
            }
        });
    }

    /**
     * Remove all default listeners for socket.
     *
     * @private
     * @param {Socket} socket
     */
    _removeSocketListeners(socket) {
        // socket.removeAllListeners() without name doesn't work: https://github.com/nodejs/node/issues/20923
        socket.removeAllListeners("timeout");
        socket.removeAllListeners("data");
        socket.removeAllListeners("error");
        socket.removeAllListeners("close");
        socket.removeAllListeners("connect");
    }
};<|MERGE_RESOLUTION|>--- conflicted
+++ resolved
@@ -252,16 +252,12 @@
         // Each response group is passed along individually.
         for (const message of parsed.messages) {
             const code = parseInt(message.substr(0, 3), 10);
-<<<<<<< HEAD
 
             if (code < 400) {
-              this._passToHandler({ code, message });
+                this._passToHandler({ code, message });
             } else {
-              this._passToHandler(new FTPError(message, {code}));
+                this._passToHandler(new FTPError(message, {code}));
             }
-=======
-            this._passToHandler({ code, message });
->>>>>>> 6deb9298
         }
     }
 
@@ -273,20 +269,14 @@
      * @param {Object} response
      */
     _passToHandler(response) {
-<<<<<<< HEAD
-          if (!this._handler) return;
-
-          // Node-style callback
-          if (!(response instanceof Error)) {
-              this._handler(null, response, this._task);
-          } else {
-              this._handler(response, null, this._task);
-          }
-=======
-        if (this._handler) {
-            this._handler(response, this._task);
-        }
->>>>>>> 6deb9298
+        if (!this._handler) return;
+
+        // Node-style callback
+        if (!(response instanceof Error)) {
+            this._handler(null, response, this._task);
+        } else {
+            this._handler(response, null, this._task);
+        }
     }
 
     /**
@@ -308,11 +298,7 @@
      * Send an error to the current handler and close all connections.
      *
      * @private
-<<<<<<< HEAD
      * @param {Error} error
-=======
-     * @param {*} error
->>>>>>> 6deb9298
      */
     _closeWithError(error, identifier) {
         FTPError.prependIdentifier(error, identifier);
@@ -343,7 +329,7 @@
      */
     _setupErrorHandlers(socket, identifier) {
         socket.once("error", error => {
-          this._closeWithError(error, identifier)
+            this._closeWithError(error, identifier);
         });
         socket.once("timeout", () => this._closeWithError(new FTPError("timeout", {identifier})));
         socket.once("close", hadError => {
