--- conflicted
+++ resolved
@@ -83,29 +83,21 @@
             func: c => c.send("TEST"),
             command: "TEST\r\n",
             reply: "500 Error\r\n",
-<<<<<<< HEAD
-            result: new FTPError('500 Error', {code: 500})
-=======
-            result: new MockError({ code: 500, message: "500 Error" })
->>>>>>> 6deb9298
+            result: new FTPError("500 Error", {code: 500})
         },
         {
             name: "send command: can optionally ignore error response (>=400)",
             func: c => c.send("TEST", true),
             command: "TEST\r\n",
             reply: "400 Error\r\n",
-<<<<<<< HEAD
-            result: {message: '400 Error', code: 400}
-=======
-            result: { code: 400, message: "400 Error" }
->>>>>>> 6deb9298
+            result: {message: "400 Error", code: 400}
         },
         {
             name: "send command: ignoring error responses still throws error for connection errors",
             func: c => c.send("TEST", true),
             command: "TEST\r\n",
             reply: undefined,
-            result: FTPError.prependIdentifier(Error('SocketError'), 'control')
+            result: FTPError.prependIdentifier(Error("SocketError"), "control")
         },
         {
             name: "can get the working directory",
@@ -138,16 +130,15 @@
                     client.ftp.socket.emit("data", Buffer.from(test.reply));
                 }
                 else {
-<<<<<<< HEAD
-                    client.ftp.socket.emit("error", new Error('SocketError'))
+                    client.ftp.socket.emit("error", new Error("SocketError"));
                 }
-             });
+            });
 
             return test.func(client)
                 .catch(err => {
                     if (!(test.result instanceof Error)) throw err;
                     assert.equal(err.constructor, test.result.constructor,
-                      `Unexpected error type = ${err.constructor.name} (${test.name})`)
+                        `Unexpected error type = ${err.constructor.name} (${test.name})`);
 
                     // Expected error, continue on (deepEqual() below checks message & code values)
                     return err;
@@ -155,18 +146,6 @@
                 .then(result => {
                     assert.deepEqual(result, test.result);
                 });
-=======
-                    client.ftp.socket.emit("error", { info: "SocketError" });
-                }
-            });
-            const promise = test.func(client);
-            if (test.result instanceof MockError) {
-                return promise.catch(err => assert.deepEqual(err, test.result.info));
-            }
-            else {
-                return promise.then(result => assert.deepEqual(result, test.result));
-            }
->>>>>>> 6deb9298
         });
     });
 
